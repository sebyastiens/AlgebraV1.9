// SPDX-License-Identifier: GPL-2.0-or-later
pragma solidity >=0.5.0;

/// @title Provides functions for deriving a pool address from the factory, tokens, and the fee
/// @dev Credit to Uniswap Labs under GPL-2.0-or-later license:
/// https://github.com/Uniswap/v3-periphery
library PoolAddress {
<<<<<<< HEAD
    bytes32 internal constant POOL_INIT_CODE_HASH = 0x4e92c1fd81a5c8ce82f5a90742e3376c5b258017e149fd0629068ecc9aab43c6;
=======
    bytes32 internal constant POOL_INIT_CODE_HASH = 0xb785aaed76f65b185ee1fe081ef2233b7473b6c47bc008865f64dac83f4982f4;
>>>>>>> a3dc950f

    /// @notice The identifying key of the pool
    struct PoolKey {
        address token0;
        address token1;
    }

    /// @notice Returns PoolKey: the ordered tokens with the matched fee levels
    /// @param tokenA The first token of a pool, unsorted
    /// @param tokenB The second token of a pool, unsorted
    /// @return Poolkey The pool details with ordered token0 and token1 assignments
    function getPoolKey(address tokenA, address tokenB) internal pure returns (PoolKey memory) {
        if (tokenA > tokenB) (tokenA, tokenB) = (tokenB, tokenA);
        return PoolKey({token0: tokenA, token1: tokenB});
    }

    /// @notice Deterministically computes the pool address given the factory and PoolKey
    /// @param factory The Algebra factory contract address
    /// @param key The PoolKey
    /// @return pool The contract address of the V3 pool
    function computeAddress(address factory, PoolKey memory key) internal pure returns (address pool) {
        require(key.token0 < key.token1);
        pool = address(
            uint256(
                keccak256(
                    abi.encodePacked(
                        hex'ff',
                        factory,
                        keccak256(abi.encode(key.token0, key.token1)),
                        POOL_INIT_CODE_HASH
                    )
                )
            )
        );
    }
}<|MERGE_RESOLUTION|>--- conflicted
+++ resolved
@@ -5,11 +5,7 @@
 /// @dev Credit to Uniswap Labs under GPL-2.0-or-later license:
 /// https://github.com/Uniswap/v3-periphery
 library PoolAddress {
-<<<<<<< HEAD
-    bytes32 internal constant POOL_INIT_CODE_HASH = 0x4e92c1fd81a5c8ce82f5a90742e3376c5b258017e149fd0629068ecc9aab43c6;
-=======
-    bytes32 internal constant POOL_INIT_CODE_HASH = 0xb785aaed76f65b185ee1fe081ef2233b7473b6c47bc008865f64dac83f4982f4;
->>>>>>> a3dc950f
+    bytes32 internal constant POOL_INIT_CODE_HASH = 0xac97ff1b66ef7517262cbf16db0195b400714e8ecb499fc86f349e77f50ae89b;
 
     /// @notice The identifying key of the pool
     struct PoolKey {
