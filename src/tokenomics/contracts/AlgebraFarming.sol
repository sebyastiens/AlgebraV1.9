--- conflicted
+++ resolved
@@ -389,40 +389,23 @@
 
         incentives[incentiveId].numberOfFarms--;
 
-<<<<<<< HEAD
         uint256 reward = 0;
         uint256 bonusReward = 0;
 
+        IAlgebraIncentiveVirtualPool virtualPool = IAlgebraIncentiveVirtualPool(
+            incentives[incentiveId].virtualPoolAddress
+        );
+
         if (block.timestamp > key.endTime) {
-            (uint160 secondsPerLiquidityInsideX128, uint256 initTimestamp, uint256 endTimestamp) = IAlgebraVirtualPool(
-=======
-        (
-            uint160 secondsPerLiquidityInsideX128,
-            uint256 initTimestamp,
-            uint256 endTimestamp
-        ) = IAlgebraIncentiveVirtualPool(incentive.virtualPoolAddress).getInnerSecondsPerLiquidity(
-                deposit.tickLower,
-                deposit.tickUpper
-            );
-
-        if (endTimestamp == 0) {
-            IAlgebraIncentiveVirtualPool(incentive.virtualPoolAddress).finish(
-                uint32(block.timestamp),
-                uint32(key.startTime)
-            );
-            (secondsPerLiquidityInsideX128, initTimestamp, endTimestamp) = IAlgebraIncentiveVirtualPool(
->>>>>>> 75ff75e5
-                incentive.virtualPoolAddress
-            ).getInnerSecondsPerLiquidity(deposit.tickLower, deposit.tickUpper);
+            (uint160 secondsPerLiquidityInsideX128, uint256 initTimestamp, uint256 endTimestamp) = virtualPool
+                .getInnerSecondsPerLiquidity(deposit.tickLower, deposit.tickUpper);
 
             if (endTimestamp == 0) {
-                IAlgebraVirtualPool(incentive.virtualPoolAddress).finish(
-                    uint32(block.timestamp),
-                    uint32(key.startTime)
+                virtualPool.finish(uint32(block.timestamp), uint32(key.startTime));
+                (secondsPerLiquidityInsideX128, initTimestamp, endTimestamp) = virtualPool.getInnerSecondsPerLiquidity(
+                    deposit.tickLower,
+                    deposit.tickUpper
                 );
-                (secondsPerLiquidityInsideX128, initTimestamp, endTimestamp) = IAlgebraVirtualPool(
-                    incentive.virtualPoolAddress
-                ).getInnerSecondsPerLiquidity(deposit.tickLower, deposit.tickUpper);
             }
 
             reward = RewardMath.computeRewardAmount(
@@ -448,7 +431,7 @@
         } else {
             (IAlgebraPool pool, , , ) = NFTPositionInfo.getPositionInfo(deployer, nonfungiblePositionManager, tokenId);
             (, int24 tick, , , , , , ) = pool.globalState();
-            IAlgebraVirtualPool virtualPool = IAlgebraVirtualPool(incentives[incentiveId].virtualPoolAddress);
+
             virtualPool.applyLiquidityDeltaToPosition(
                 deposit.tickLower,
                 deposit.tickUpper,
